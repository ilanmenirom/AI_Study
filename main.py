--- conflicted
+++ resolved
@@ -63,17 +63,10 @@
     # Set device
     device = torch.device('cuda' if torch.cuda.is_available() else 'cpu')
     print(f'Using device: {device}')
-<<<<<<< HEAD
-
-    # Initialize datasets
-    train_dataset = TemporalDataset(dir_path=r"./Dataset", is_train=True,window_span_for_volatile=5)
-    val_dataset = TemporalDataset(dir_path=r"./Dataset", is_train=False,window_span_for_volatile=5)
-=======
     seq_len = 4
     # Initialize datasets
-    train_dataset = TemporalDataset(dir_path=r"./Dataset", is_train=True,seq_len=seq_len)
-    val_dataset = TemporalDataset(dir_path=r"./Dataset", is_train=False,seq_len=seq_len)
->>>>>>> 849bb866
+    train_dataset = TemporalDataset(dir_path=r"./Dataset", is_train=True,seq_len=seq_len,window_span_for_volatile=5)
+    val_dataset = TemporalDataset(dir_path=r"./Dataset", is_train=False,seq_len=seq_len,window_span_for_volatile=5)
     
     # Create data loaders
     train_loader = DataLoader(train_dataset, batch_size=32, shuffle=True)
